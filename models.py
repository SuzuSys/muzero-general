--- conflicted
+++ resolved
@@ -34,16 +34,12 @@
                 config.resnet_fc_policy_layers,
                 config.support_size,
                 config.downsample,
-<<<<<<< HEAD
                 # ADDED ------------------------------------------------------------------------------
                 config.reduced_channels_choice,
                 config.resnet_fc_choice_layers,
                 config.num_choice
                 # ------------------------------------------------------------------------------------
             )
-=======
-            ) ########################################################################################################################
->>>>>>> b68362d6
         else:
             raise NotImplementedError(
                 'The network parameter should be "fullyconnected" or "resnet".'
